<<<<<<< HEAD
=======
from zipfile import stringEndArchive

>>>>>>> b05fc20f
from cytomat.convert_steps import ConvertSteps as CS
from cytomat.serial_port import SerialPort
from cytomat.status import PlateShuttleSystemStatus


class PlateHandler:
    __serial_port: SerialPort

    def __init__(self, serial_port: SerialPort) -> None:
        self.__serial_port = serial_port
        self.warning: bool = True

    def initialize(self) -> PlateShuttleSystemStatus:
        """(Re-) initialize the plate handler"""
        return self.__serial_port.issue_action_command("ll:in")

    def move_plate_from_transfer_station_to_slot(
        self, slot: int
    ) -> PlateShuttleSystemStatus:
        """
        Move a plate from the transfer station to the given slot

        Parameters
        ----------
        slot
            The target slot
        """
        return self.__serial_port.issue_action_command(f"mv:ts {slot:03}")

    def move_plate_from_slot_to_transfer_station(
        self, slot: int
    ) -> PlateShuttleSystemStatus:
        """
        Move a plate from the given slot to the transfer station

        Parameters
        ----------
        slot
            The slot where the plate is located
        """
        return self.__serial_port.issue_action_command(f"mv:st {slot:03}")

    def execute_low_level(self, cmd: str) -> PlateShuttleSystemStatus:
        """
        Execute the given low-level command

        Parameters
        ----------
        cmd
            The command to be executed e.g. ll:gp 001
        """
        return self.__serial_port.issue_action_command(cmd)

    def move_plate_from_transfer_station_to_handler(self) -> PlateShuttleSystemStatus:
        """
        Move a plate from the transfer station to the plate handler shovel
        """
        return self.__serial_port.issue_action_command("mv:tw")

    def move_plate_from_handler_to_transfer_station(self) -> PlateShuttleSystemStatus:
        """
        Move a plate from the plate handler shovel to the transfer station
        """
        return self.__serial_port.issue_action_command("mv:wt")

    def move_plate_from_exposed_position_to_inside(self) -> PlateShuttleSystemStatus:
        """
        Move a plate from the exposed position (above the transfer station) to the neutral position inside the device
        """
        return self.__serial_port.issue_action_command("mv:hw")

    def move_plate_from_inside_to_exposed_position(self) -> PlateShuttleSystemStatus:
        """
        Move a plate from the neutral position inside the device to the exposed position (above the transfer station)
        """
        return self.__serial_port.issue_action_command("mv:wh")

    def move_plate_from_handler_to_slot(self, slot: int) -> PlateShuttleSystemStatus:
        """
        Move a plate from the plate handler shovel to the given slot

        Parameters
        ----------
        slot
            The target slot
        """
        return self.__serial_port.issue_action_command(f"mv:ws {slot:03}")

    def move_plate_from_slot_to_handler(self, slot: int) -> PlateShuttleSystemStatus:
        """
        Move a plate from the given slot to the plate handler shovel

        Parameters
        ----------
        slot
            The slot where the plate is located
        """
        return self.__serial_port.issue_action_command(f"mv:sw {slot:03}")

    def move_plate_from_exposed_position_to_slot(
        self, slot: int
    ) -> PlateShuttleSystemStatus:
        """
        Move a plate from the exposed position (above the transfer station) to the given slot

        Parameters
        ----------
        slot
            The target slot
        """
        return self.__serial_port.issue_action_command(f"mv:hs {slot:03}")

    def move_plate_from_slot_to_exposed_position(
        self, slot: int
    ) -> PlateShuttleSystemStatus:
        """
        Move a plate from the given slot to the exposed position (above the transfer station)

        Parameters
        ----------
        slot
            The slot where the plate is located
        """
        return self.__serial_port.issue_action_command(f"mv:sh {slot:03}")

    def retract_shovel(self) -> PlateShuttleSystemStatus:
        """
        Retract the plate handler shovel
        """
        return self.__serial_port.issue_action_command("ll:sp 001")

    def extend_shovel(self) -> PlateShuttleSystemStatus:
        """Extend the plate handler shovel"""
        return self.__serial_port.issue_action_command("ll:sp 002")

    def close_transfer_door(self) -> PlateShuttleSystemStatus:
        """Close the transfer door"""
        return self.__serial_port.issue_action_command("ll:gp 001")

    def open_transfer_door(self) -> PlateShuttleSystemStatus:
        """Open the transfer door"""
        return self.__serial_port.issue_action_command("ll:gp 002")

    def reset_handler_position(self) -> PlateShuttleSystemStatus:
        """Reset the handler to the neutral position"""
        return self.__serial_port.issue_action_command("ll:wp")

    def move_handler_below_slot_height(self, slot: int) -> PlateShuttleSystemStatus:
        """
        Move the handler below the given slot (only changes height, not rotation)

        Parameters
        ----------
        slot
            The target slot
        """
        return self.__serial_port.issue_action_command(f"ll:h- {slot:03}")

    def move_handler_above_slot_height(self, slot: int) -> PlateShuttleSystemStatus:
        """
        Move the handler above the given slot (only changes height, not rotation)

        Parameters
        ----------
        slot
            The target slot
        """
        return self.__serial_port.issue_action_command(f"ll:h+ {slot:03}")

    def rotate_handler_to_slot(self, slot: int) -> PlateShuttleSystemStatus:
        """
        Rotate the handler to the given slot (only changes rotation, not height)

        Parameters
        ----------
        slot
            The target slot
        """
        return self.__serial_port.issue_action_command(f"ll:dp {slot:03}")

    def rotate_handler_to_transfer_station(self) -> PlateShuttleSystemStatus:
        """
        Rotate the handler to the transfer station (only changes rotation, not height)
        """
        return self.rotate_handler_to_slot(0)

    def move_x_to_slot(self, slot: int) -> PlateShuttleSystemStatus:
        """
        Move along to the given slot (only moves along the x axis)

        Parameters
        ----------
        slot
            The target slot
        """
        return self.__serial_port.issue_action_command(f"ll:xp {slot:03}")

    """commands to direct via absolute and relative steps.WARNING!!! 
       The following comands do not check if the handler is in a safe position.
       This can cause crashes. Make sure when entering these commands if its safe to run"""

    def warning_msg(self):
        print(
            """
    WARNING!!! This command does not check if the handler is in a safe position.
    This can cause crashes. Make sure it is safe to run."""
        )
        inp = input(
            """
            To deactivate this warning message and execute the command: press Y
            To just execute the command: press N
            To exit the script: press E"""
        )

        match inp.upper():
            case "Y":
                self.warning = False
            case "N":
                self.warning = True
            case "E":
                exit()
            case _:
                self.warning_msg()

    # lengh steps/cm ~ 172 // range of usable values: 0-24000 steps (self messured Values)
    def run_shovel_in_absolute_mm(self, mm: float) -> PlateShuttleSystemStatus:
        """
        run the shovel in absolute steps from the point zero

        Parameters
        ----------
        mm
            millimeters
        """
        if self.warning:
            self.warning_msg()
        steps = CS.mm_to_steps_shovel(mm)
        return self.__serial_port.issue_action_command(f"sb:sa {steps:05}")

    def run_shovel_in_relative_mm(self, mm: float) -> PlateShuttleSystemStatus:
        """
        run the shovel in relative steps from the current position

        Parameters
        ----------
        mm
            millimeters
        """
        if self.warning:
            self.warning_msg()
        steps = CS.mm_to_steps_shovel(mm)
        return self.__serial_port.issue_action_command(f"sb:sr {steps:05}")

<<<<<<< HEAD
    # rotation steps/deg ~ 173 // range of usable values: 0-180 deg (self messured Values)
=======
    # rotation steps/deg ~ 173 // range of usable values: 0-180 deg (self measured Values)
>>>>>>> b05fc20f
    def run_turn_in_absolute_degrees(self, deg: float) -> PlateShuttleSystemStatus:
        """
        run turn in absolute steps from the point zero

        Parameters
        ----------
        deg
            degrees
        """
        if self.warning:
            self.warning_msg()
        steps = CS.deg_to_steps_turn(deg)
        return self.__serial_port.issue_action_command(f"sb:da {steps:05}")

    def goto_lid_drop_position(self) -> PlateShuttleSystemStatus:

        self.reset_handler_position()
        self.move_x_to_slot(17)
        self.rotate_handler_to_slot(1)
        self.run_height_in_absolute_mm(26)

    def drop_lid(self) -> PlateShuttleSystemStatus:
        self.goto_lid_drop_position()
        self.run_shovel_in_absolute_mm(145)
        self.run_height_in_absolute_mm(18)

    def pick_lid(self) -> PlateShuttleSystemStatus:
        self.goto_lid_drop_position()
        self.run_height_in_absolute_mm(18)
        self.run_shovel_in_absolute_mm(150)
        self.run_height_in_absolute_mm(26)

    def run_turn_in_relative_degrees(self, deg: float) -> PlateShuttleSystemStatus:
        """
        run turn in relative steps from the current position

        Parameters
        ----------
        deg
            degrees
        """
        if self.warning:
            self.warning_msg()
        steps = CS.deg_to_steps_turn(deg)
        return self.__serial_port.issue_action_command(f"sb:dr {steps:05}")

<<<<<<< HEAD
    # height steps/mm ~ 170 (self messured Values)
=======
    # height steps/mm ~ 170 (self measured Values)
>>>>>>> b05fc20f
    def run_height_in_absolute_mm(self, mm: float) -> PlateShuttleSystemStatus:
        """
        run height in absolute steps from the point zero

        Parameters
        ----------
        mm
            millimeters
        """

        if self.warning:
            self.warning_msg()
        steps = CS.mm_to_steps_h(mm)
        return self.__serial_port.issue_action_command(f"sb:ha {steps:05}")

    def run_height_in_relative_mm(self, mm: float) -> PlateShuttleSystemStatus:
        """
        run height in relative steps from the current position

        Parameters
        ----------
        mm
            millimeters
        """
        if self.warning:
            self.warning_msg()
        steps = CS.mm_to_steps_h(mm)
        return self.__serial_port.issue_action_command(f"sb:hr {steps:05}")

<<<<<<< HEAD
    def run_turntable_in_absolute_mm(self, steps: int) -> PlateShuttleSystemStatus:
=======
    def run_turntable_in_absolute_mm(self, mm: int) -> PlateShuttleSystemStatus:
>>>>>>> b05fc20f
        """
        run turntable in absolute steps from the point zero

        Parameters
        ----------
        mm
            millimeters
        """
        if self.warning:
            self.warning_msg()
        steps = CS.mm_to_steps_turntable(mm)
        return self.__serial_port.issue_action_command(f"sb:ka {steps:05}")

<<<<<<< HEAD
    def run_turntable_in_relative_mm(self, steps: int) -> PlateShuttleSystemStatus:
=======
    def run_turntable_in_relative_mm(self, mm: int) -> PlateShuttleSystemStatus:
>>>>>>> b05fc20f
        """
        run turntable in relative steps from the current position

        Parameters
        ----------
        mm
            millimeters
        """
        if self.warning:
            self.warning_msg()
        steps = CS.mm_to_steps_turntable(mm)
        return self.__serial_port.issue_action_command(f"sb:kr {steps:05}")

<<<<<<< HEAD
    # widh steps/mm ~ 2432 // right stacker ~ at 15500 steps, left stacker ~ at 317000 steps (self messured Values)
=======
    # width steps/mm ~ 2432 // right stacker ~ at 15500 steps, left stacker ~ at 317000 steps (self measured Values)
>>>>>>> b05fc20f
    def run_x_axis_in_absolute_mm(self, mm: float) -> PlateShuttleSystemStatus:
        """
        run x-axis in absolute steps from the point zero

        Parameters
        ----------
        mm
            millimeters
        """
        if self.warning:
            self.warning_msg()
        steps = CS.mm_to_steps_x(mm)
        return self.__serial_port.issue_action_command(f"sb:xa {steps:05}")

    def run_x_axis_in_relative_mm(self, mm: float) -> PlateShuttleSystemStatus:
        """
        run x-axis in relative steps from the current position

        Parameters
        ----------
        mm
            millimeters
        """
        if self.warning:
            self.warning_msg()
        steps = CS.mm_to_steps_x(mm)
        return self.__serial_port.issue_action_command(f"sb:xr {steps:05}")

    def run_transfer_station_in_absolute_mm(
<<<<<<< HEAD
        self, steps: int
    ) -> PlateShuttleSystemStatus:
        """
        run transfer statiom in absolute steps from the point zero
=======
        self, mm: int
    ) -> PlateShuttleSystemStatus:
        """
        run transfer station in absolute steps from the point zero
>>>>>>> b05fc20f

        Parameters
        ----------
        mm
            millimeters
        """
        if self.warning:
            self.warning_msg()
        steps = CS.mm_to_steps_ts(mm)
        return self.__serial_port.issue_action_command(f"sb:ta {steps:05}")

    def run_transfer_station_in_relative_mm(
<<<<<<< HEAD
        self, steps: int
    ) -> PlateShuttleSystemStatus:
        """
        run transfer statiom in relative steps from the current position
=======
        self, mm: int
    ) -> PlateShuttleSystemStatus:
        """
        run transfer station in relative steps from the current position
>>>>>>> b05fc20f

        Parameters
        ----------
        mm
            millimeters
        """
        if self.warning:
            self.warning_msg()
        steps = CS.mm_to_steps_ts(mm)
        return self.__serial_port.issue_action_command(f"sb:tr {steps:05}")<|MERGE_RESOLUTION|>--- conflicted
+++ resolved
@@ -1,8 +1,5 @@
-<<<<<<< HEAD
-=======
 from zipfile import stringEndArchive
 
->>>>>>> b05fc20f
 from cytomat.convert_steps import ConvertSteps as CS
 from cytomat.serial_port import SerialPort
 from cytomat.status import PlateShuttleSystemStatus
@@ -256,11 +253,7 @@
         steps = CS.mm_to_steps_shovel(mm)
         return self.__serial_port.issue_action_command(f"sb:sr {steps:05}")
 
-<<<<<<< HEAD
-    # rotation steps/deg ~ 173 // range of usable values: 0-180 deg (self messured Values)
-=======
     # rotation steps/deg ~ 173 // range of usable values: 0-180 deg (self measured Values)
->>>>>>> b05fc20f
     def run_turn_in_absolute_degrees(self, deg: float) -> PlateShuttleSystemStatus:
         """
         run turn in absolute steps from the point zero
@@ -307,11 +300,7 @@
         steps = CS.deg_to_steps_turn(deg)
         return self.__serial_port.issue_action_command(f"sb:dr {steps:05}")
 
-<<<<<<< HEAD
-    # height steps/mm ~ 170 (self messured Values)
-=======
     # height steps/mm ~ 170 (self measured Values)
->>>>>>> b05fc20f
     def run_height_in_absolute_mm(self, mm: float) -> PlateShuttleSystemStatus:
         """
         run height in absolute steps from the point zero
@@ -341,11 +330,7 @@
         steps = CS.mm_to_steps_h(mm)
         return self.__serial_port.issue_action_command(f"sb:hr {steps:05}")
 
-<<<<<<< HEAD
-    def run_turntable_in_absolute_mm(self, steps: int) -> PlateShuttleSystemStatus:
-=======
     def run_turntable_in_absolute_mm(self, mm: int) -> PlateShuttleSystemStatus:
->>>>>>> b05fc20f
         """
         run turntable in absolute steps from the point zero
 
@@ -359,11 +344,7 @@
         steps = CS.mm_to_steps_turntable(mm)
         return self.__serial_port.issue_action_command(f"sb:ka {steps:05}")
 
-<<<<<<< HEAD
-    def run_turntable_in_relative_mm(self, steps: int) -> PlateShuttleSystemStatus:
-=======
     def run_turntable_in_relative_mm(self, mm: int) -> PlateShuttleSystemStatus:
->>>>>>> b05fc20f
         """
         run turntable in relative steps from the current position
 
@@ -377,11 +358,7 @@
         steps = CS.mm_to_steps_turntable(mm)
         return self.__serial_port.issue_action_command(f"sb:kr {steps:05}")
 
-<<<<<<< HEAD
-    # widh steps/mm ~ 2432 // right stacker ~ at 15500 steps, left stacker ~ at 317000 steps (self messured Values)
-=======
     # width steps/mm ~ 2432 // right stacker ~ at 15500 steps, left stacker ~ at 317000 steps (self measured Values)
->>>>>>> b05fc20f
     def run_x_axis_in_absolute_mm(self, mm: float) -> PlateShuttleSystemStatus:
         """
         run x-axis in absolute steps from the point zero
@@ -411,17 +388,10 @@
         return self.__serial_port.issue_action_command(f"sb:xr {steps:05}")
 
     def run_transfer_station_in_absolute_mm(
-<<<<<<< HEAD
-        self, steps: int
-    ) -> PlateShuttleSystemStatus:
-        """
-        run transfer statiom in absolute steps from the point zero
-=======
         self, mm: int
     ) -> PlateShuttleSystemStatus:
         """
         run transfer station in absolute steps from the point zero
->>>>>>> b05fc20f
 
         Parameters
         ----------
@@ -434,17 +404,10 @@
         return self.__serial_port.issue_action_command(f"sb:ta {steps:05}")
 
     def run_transfer_station_in_relative_mm(
-<<<<<<< HEAD
-        self, steps: int
-    ) -> PlateShuttleSystemStatus:
-        """
-        run transfer statiom in relative steps from the current position
-=======
         self, mm: int
     ) -> PlateShuttleSystemStatus:
         """
         run transfer station in relative steps from the current position
->>>>>>> b05fc20f
 
         Parameters
         ----------
