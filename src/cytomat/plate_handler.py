from cytomat.serial_port import SerialPort
from cytomat.status import PlateShuttleSystemStatus
<<<<<<< HEAD
from cytomat.parameters import Parameters

=======
>>>>>>> e67d88c5
class PlateHandler:
    __serial_port: SerialPort

    def __init__(self, serial_port: SerialPort) -> None:
        self.__serial_port = serial_port
        self.warning: bool = True
        self.parameters = Parameters()

    def initialize(self) -> PlateShuttleSystemStatus:
        """(Re-) initialize the plate handler"""
        return self.__serial_port.issue_action_command("ll:in")

    def move_plate_from_transfer_station_to_slot(
        self, slot: int
    ) -> PlateShuttleSystemStatus:
        """
        Move a plate from the transfer station to the given slot

        Parameters
        ----------
        slot
            The target slot
        """
        return self.__serial_port.issue_action_command(f"mv:ts {slot:03}")

    def move_plate_from_slot_to_transfer_station(
        self, slot: int
    ) -> PlateShuttleSystemStatus:
        """
        Move a plate from the given slot to the transfer station

        Parameters
        ----------
        slot
            The slot where the plate is located
        """
        return self.__serial_port.issue_action_command(f"mv:st {slot:03}")

    def execute_low_level(self, cmd: str) -> PlateShuttleSystemStatus:
        """
        Execute the given low-level command

        Parameters
        ----------
        cmd
            The command to be executed e.g. ll:gp 001
        """
        return self.__serial_port.issue_action_command(cmd)

    def move_plate_from_transfer_station_to_handler(self) -> PlateShuttleSystemStatus:
        """
        Move a plate from the transfer station to the plate handler shovel
        """
        return self.__serial_port.issue_action_command("mv:tw")

    def move_plate_from_handler_to_transfer_station(self) -> PlateShuttleSystemStatus:
        """
        Move a plate from the plate handler shovel to the transfer station
        """
        return self.__serial_port.issue_action_command("mv:wt")

    def move_plate_from_exposed_position_to_inside(self) -> PlateShuttleSystemStatus:
        """
        Move a plate from the exposed position (above the transfer station) to the neutral position inside the device
        """
        return self.__serial_port.issue_action_command("mv:hw")

    def move_plate_from_inside_to_exposed_position(self) -> PlateShuttleSystemStatus:
        """
        Move a plate from the neutral position inside the device to the exposed position (above the transfer station)
        """
        return self.__serial_port.issue_action_command("mv:wh")

    def move_plate_from_handler_to_slot(self, slot: int) -> PlateShuttleSystemStatus:
        """
        Move a plate from the plate handler shovel to the given slot

        Parameters
        ----------
        slot
            The target slot
        """
        return self.__serial_port.issue_action_command(f"mv:ws {slot:03}")

    def move_plate_from_slot_to_handler(self, slot: int) -> PlateShuttleSystemStatus:
        """
        Move a plate from the given slot to the plate handler shovel

        Parameters
        ----------
        slot
            The slot where the plate is located
        """
        return self.__serial_port.issue_action_command(f"mv:sw {slot:03}")

    def move_plate_from_exposed_position_to_slot(
        self, slot: int
    ) -> PlateShuttleSystemStatus:
        """
        Move a plate from the exposed position (above the transfer station) to the given slot

        Parameters
        ----------
        slot
            The target slot
        """
        return self.__serial_port.issue_action_command(f"mv:hs {slot:03}")

    def move_plate_from_slot_to_exposed_position(
        self, slot: int
    ) -> PlateShuttleSystemStatus:
        """
        Move a plate from the given slot to the exposed position (above the transfer station)

        Parameters
        ----------
        slot
            The slot where the plate is located
        """
        return self.__serial_port.issue_action_command(f"mv:sh {slot:03}")

    def retract_shovel(self) -> PlateShuttleSystemStatus:
        """
        Retract the plate handler shovel
        """
        return self.__serial_port.issue_action_command("ll:sp 001")

    def extend_shovel(self) -> PlateShuttleSystemStatus:
        """Extend the plate handler shovel"""
        return self.__serial_port.issue_action_command("ll:sp 002")

    def close_transfer_door(self) -> PlateShuttleSystemStatus:
        """Close the transfer door"""
        return self.__serial_port.issue_action_command("ll:gp 001")

    def open_transfer_door(self) -> PlateShuttleSystemStatus:
        """Open the transfer door"""
        return self.__serial_port.issue_action_command("ll:gp 002")

    def reset_handler_position(self) -> PlateShuttleSystemStatus:
        """Reset the handler to the neutral position"""
        return self.__serial_port.issue_action_command("ll:wp")

    def move_handler_below_slot_height(self, slot: int) -> PlateShuttleSystemStatus:
        """
        Move the handler below the given slot (only changes height, not rotation)

        Parameters
        ----------
        slot
            The target slot
        """
        return self.__serial_port.issue_action_command(f"ll:h- {slot:03}")

    def move_handler_above_slot_height(self, slot: int) -> PlateShuttleSystemStatus:
        """
        Move the handler above the given slot (only changes height, not rotation)

        Parameters
        ----------
        slot
            The target slot
        """
        return self.__serial_port.issue_action_command(f"ll:h+ {slot:03}")

    def rotate_handler_to_slot(self, slot: int) -> PlateShuttleSystemStatus:
        """
        Rotate the handler to the given slot (only changes rotation, not height)

        Parameters
        ----------
        slot
            The target slot
        """
        return self.__serial_port.issue_action_command(f"ll:dp {slot:03}")

    def rotate_handler_to_transfer_station(self) -> PlateShuttleSystemStatus:
        """
        Rotate the handler to the transfer station (only changes rotation, not height)
        """
        return self.rotate_handler_to_slot(0)

    def move_x_to_slot(self, slot: int) -> PlateShuttleSystemStatus:
        """
        Move along to the given slot (only moves along the x axis)

        Parameters
        ----------
        slot
            The target slot
        """
        return self.__serial_port.issue_action_command(f"ll:xp {slot:03}")

    """commands to direct via absolute and relative steps.WARNING!!! 
       The following comands do not check if the handler is in a safe position.
       This can cause crashes. Make sure when entering these commands if its safe to run"""

    def warning_msg(self):
        print(
            """
    WARNING!!! This command does not check if the handler is in a safe position.
    This can cause crashes. Make sure it is safe to run."""
        )
        inp = input(
            """
            To deactivate this warning message and execute the command: press Y
            To just execute the command: press N
            To exit the script: press E"""
        )

        match inp.upper():
            case "Y":
                self.warning = False
            case "N":
                self.warning = True
            case "E":
                exit()
            case _:
                self.warning_msg()

    def run_shovel_in_absolute_steps(self, steps: int) -> PlateShuttleSystemStatus:
        """
        run the shovel in absolute steps from the point zero

        Parameters
        ----------
        steps
            steps
        """
        if self.warning:
            self.warning_msg()

        return self.__serial_port.issue_action_command(f"sb:sa {steps:05}")

    def run_shovel_in_relative_steps(self, steps: int) -> PlateShuttleSystemStatus:
        """
        run the shovel in relative steps from the current position

        Parameters
        ----------
        steps
            steps
        """
        if self.warning:
            self.warning_msg()

        return self.__serial_port.issue_action_command(f"sb:sr {steps:05}")

    def run_turn_in_absolute_steps(self, steps: int) -> PlateShuttleSystemStatus:
        """
        run turn in absolute steps from the point zero

        Parameters
        ----------
        steps
            steps
        """
        if self.warning:
            self.warning_msg()

        return self.__serial_port.issue_action_command(f"sb:da {steps:05}")


    def run_turn_in_relative_steps(self, steps: int) -> PlateShuttleSystemStatus:
        """
        run turn in relative steps from the current position

        Parameters
        ----------
        steps
            steps
        """
        if self.warning:
            self.warning_msg()
        return self.__serial_port.issue_action_command(f"sb:dr {steps:05}")

    def run_height_in_absolute_steps(self, steps: int) -> PlateShuttleSystemStatus:
        """
        run height in absolute steps from the point zero

        Parameters
        ----------
        steps
            steps
        """

        if self.warning:
            self.warning_msg()

        return self.__serial_port.issue_action_command(f"sb:ha {steps:05}")

    def run_height_in_relative_steps(self, steps: int) -> PlateShuttleSystemStatus:
        """
        run height in relative steps from the current position

        Parameters
        ----------
        steps
            steps
        """
        if self.warning:
            self.warning_msg()

        return self.__serial_port.issue_action_command(f"sb:hr {steps:05}")

    def run_turntable_in_absolute_steps(self, steps: int) -> PlateShuttleSystemStatus:
        """
        run turntable in absolute steps from the point zero

        Parameters
        ----------
        steüs
            steps
        """
        if self.warning:
            self.warning_msg()

        return self.__serial_port.issue_action_command(f"sb:ka {steps:05}")

    def run_turntable_in_relative_steps(self, steps: int) -> PlateShuttleSystemStatus:
        """
        run turntable in relative steps from the current position

        Parameters
        ----------
        mm
            millimeters
        """
        if self.warning:
            self.warning_msg()

        return self.__serial_port.issue_action_command(f"sb:kr {steps:05}")

    def run_x_axis_in_absolute_steps(self, steps: int) -> PlateShuttleSystemStatus:
        """
        run x-axis in absolute steps from the point zero

        Parameters
        ----------
        mm
            millimeters
        """
        if self.warning:
            self.warning_msg()

        return self.__serial_port.issue_action_command(f"sb:xa {steps:05}")

    def run_x_axis_in_relative_steps(self, steps: int) -> PlateShuttleSystemStatus:
        """
        run x-axis in relative steps from the current position

        Parameters
        ----------
        steps
            steps
        """
        if self.warning:
            self.warning_msg()

        return self.__serial_port.issue_action_command(f"sb:xr {steps:05}")

    def run_transfer_station_in_absolute_steps(
        self, steps: int
    ) -> PlateShuttleSystemStatus:
        """
        run transfer station in absolute steps from the point zero

        Parameters
        ----------
        mm
            millimeters
        """
        if self.warning:
            self.warning_msg()
        return self.__serial_port.issue_action_command(f"sb:ta {steps:05}")

    def run_transfer_station_in_relative_steps(
        self, steps: int
    ) -> PlateShuttleSystemStatus:
        """
        run transfer station in relative steps from the current position

        Parameters
        ----------
        mm
            millimeters
        """
        if self.warning:
            self.warning_msg()

        return self.__serial_port.issue_action_command(f"sb:tr {steps:05}")<|MERGE_RESOLUTION|>--- conflicted
+++ resolved
@@ -1,17 +1,11 @@
 from cytomat.serial_port import SerialPort
 from cytomat.status import PlateShuttleSystemStatus
-<<<<<<< HEAD
-from cytomat.parameters import Parameters
-
-=======
->>>>>>> e67d88c5
 class PlateHandler:
     __serial_port: SerialPort
 
     def __init__(self, serial_port: SerialPort) -> None:
         self.__serial_port = serial_port
         self.warning: bool = True
-        self.parameters = Parameters()
 
     def initialize(self) -> PlateShuttleSystemStatus:
         """(Re-) initialize the plate handler"""
